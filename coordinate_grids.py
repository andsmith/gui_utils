<<<<<<< HEAD
"""
Interactive coordinate grids, i.e. cartesian  (log, polar?)
For continuous 2-d user input control, etc.
"""
import logging
import cv2
import time
import numpy as np
from abc import abstractmethod, ABCMeta
from .drawing import draw_rect, draw_box

RGB_COLORS = {'white': (255, 255, 255),
              'light_gray': (184, 184, 184),
              'gray': (128, 128, 128),
              'dark_gray': (20, 20, 20)}


def _rgb_to_bgra(rgb, a):
    return rgb + (a,)


class Grid(metaclass=ABCMeta):
    DEFAULT_DRAW_PROPS = {'line_thicknesses': {'thick': 3,
                                               'medium': 2,
                                               'thin': 1},
                          'font': cv2.FONT_HERSHEY_SIMPLEX,
                          'font_scale': 0.4,
                          'tick_length': 10,
                          'draw_bounding_box': True,
                          'tick_string': "%.2g",
                          'crosshair_length': 20,
                          'n_ticks': 9}

    DEFAULT_COLORS = {'bkg': _rgb_to_bgra(RGB_COLORS['dark_gray'], 255),
                      'heavy': _rgb_to_bgra(RGB_COLORS['white'], 255),
                      'light': _rgb_to_bgra(RGB_COLORS['light_gray'], 255),
                      'medium': _rgb_to_bgra(RGB_COLORS['gray'], 255), }

    HOTKEYS = [{'range_up': ']',  # param 1 adjust
                'range_down': '['},
               {'range_up': '0',  # param 0 adjust
                'range_down': 'p'}]

    def __init__(self, bbox, param_ranges=((0., 1.), (0., 1.)), init_values=(None, None), colors=None, draw_props=None,
                 expansion_speed=1.33):
        """
        Initialize a new grid.
        :param bbox: dict with 'top','bottom','left','right', where in image is the grid region
        :param param_ranges:  initial range of grid params
        :param colors:  Dict with RGB or RGBA values, {'heavy','medium','light','bkg'}
        :param draw_props:  dict with info for drawing (see DEFAULT_DRAW_PROPS)
        :param expansion_speed:  How fast to grow/shrink when user wants to reshape grid
        """

        # use defaults where not specified
        self._props = Grid.DEFAULT_DRAW_PROPS.copy()
        self._props.update({} if draw_props is None else draw_props)

        self._param_ranges = np.array(param_ranges)

        self._calc_ticks()

        self._bbox = bbox
        self._x = expansion_speed
        self._image_offset = np.array([self._bbox['left'], self._bbox['top']])
        self._size = np.array([bbox['right'] - bbox['left'], bbox['bottom'] - bbox['top']])

        self._param_spans = self._param_ranges[:, 1] - self._param_ranges[:, 0]
        self._mouse_pos = self.grid_coords_to_pixels(init_values)

        self._colors = Grid.DEFAULT_COLORS.copy()
        self._colors.update({} if colors is None else colors)

    def mouse(self, event, x, y, flags, param):
        """
        Mouse update function, CV2 style.
        Determine local unit coordinates.
        """
        self._mouse_pos = x, y

    def keyboard(self, k):

        # check for range adjustments
        for param_i, hotkey in enumerate(Grid.HOTKEYS):
            if k & 0xff == ord(hotkey['range_up']):
                self._param_ranges[param_i] *= self._x
                self._param_spans = self._param_ranges[:, 1] - self._param_ranges[:, 0]
                self._calc_ticks()
            elif k & 0xff == ord(hotkey['range_down']):
                self._param_ranges[param_i] /= self._x
                self._param_spans = self._param_ranges[:, 1] - self._param_ranges[:, 0]
                self._calc_ticks()

    @abstractmethod
    def _calc_ticks(self):
        """
        set tick mark locations, text, text sizes
        """
        pass

    def get_values(self):
        if self._mouse_pos is None:
            return None, None
        return self.pixel_to_grid_coords(self._mouse_pos)

    @abstractmethod
    def pixel_to_grid_coords(self, xy_pos):
        """
        Given the grid image coordinates, what is the grid position.
        """
        pass

    @abstractmethod
    def grid_coords_to_pixels(self, xy):
        """
        Given the grid  coords, what are the image coords
        """
        pass

    @abstractmethod
    def draw(self, image):
        """
        draw grid within self._bbox of image
        """
        pass

    def draw_crosshair(self, image):
        if self._mouse_pos is None:
            return
        x_px, y_px = self._mouse_pos
        l = int(self._props['crosshair_length'] / 2)
        draw_rect(image, x_px, y_px - l, 1, l * 2, self._colors['heavy'])
        draw_rect(image, x_px - l, y_px, l * 2, 1, self._colors['heavy'])

    def _draw_base_image(self, image):
        """
        helper to draw common elements
        """
        # background
        draw_rect(image, self._bbox['left'], self._bbox['top'],
                  self._size[0], self._size[1],
                  self._colors['bkg'])
        # box
        if self._props['draw_bounding_box']:
            draw_box(image, self._bbox, thickness=self._props['line_thicknesses']['medium'], color=self._colors['heavy'])


class CartesianGrid(Grid):
    def __init__(self, bbox, **kwargs):
        super(CartesianGrid, self).__init__(bbox, **kwargs)

    def pixel_to_grid_coords(self, xy_pos):
        pos_rel = (np.array(xy_pos) - self._image_offset) / self._size
        pos_rel[1] = 1.0 - pos_rel[1]  # flip y

        return pos_rel * self._param_spans + self._param_ranges[:, 0]

    def grid_coords_to_pixels(self, xy):
        pos_rel = (np.array(xy) - self._param_ranges[:, 0].reshape(-1)) / self._param_spans
        pos_rel[1] = 1.0 - pos_rel[1]  # flip y
        return (pos_rel * self._size + self._image_offset).astype(np.int64)

    def draw(self, image):
        """
        Draw grid.
        """
        self._draw_base_image(image)

        tick_thickness = self._props['line_thicknesses']['thin']
        tick_color = self._colors['heavy']
        tick_length = self._props['tick_length']

        # vertical ticks
        x_left = self._bbox['left']
        x_right = self._bbox['right'] - tick_length
        x_label = int(x_left + tick_length * 1.33)

        for y_i, y_grid in enumerate(self._param_ticks[1]):
            y_rel = 1 - (y_grid - self._param_ranges[1][0]) / self._param_spans[1]
            y_px = int((y_rel * self._size[1]) + self._bbox['top'])
            draw_rect(image, x_left, y_px, tick_length, tick_thickness, tick_color)
            draw_rect(image, x_right, y_px, tick_length, tick_thickness, tick_color)
            # labels
            y_label = int(y_px + self._tick_text_sizes[1][y_i][0][1] / 2)
            cv2.putText(image, "%g" % y_grid, (x_label, y_label), self._props['font'],
                        self._props['font_scale'], tick_color, 1, cv2.LINE_AA)

        # horizontal ticks
        y_top = self._bbox['top']
        y_bottom = self._bbox['bottom'] - tick_length
        y_label = int(y_bottom - tick_length * 1.33)

        for x_i, x_grid in enumerate(self._param_ticks[0]):
            x_rel = (x_grid - self._param_ranges[0][0]) / self._param_spans[0]
            x_px = int((x_rel * self._size[0]) + self._bbox['left'])
            draw_rect(image, x_px, y_top, tick_thickness, tick_length, tick_color)
            draw_rect(image, x_px, y_bottom, tick_thickness, tick_length, tick_color)
            # labels
            x_label = int(x_px - self._tick_text_sizes[0][x_i][0][0] / 2)

            cv2.putText(image, "%g" % x_grid, (x_label, y_label), self._props['font'],
                        self._props['font_scale'], tick_color, 1, cv2.LINE_AA)

    def _calc_ticks(self):
        self._param_ticks = [np.linspace(r[0], r[1], self._props['n_ticks'] + 2)[1:-1] for r in self._param_ranges]
        self._tick_text_sizes = [[cv2.getTextSize(self._props['tick_string'] % (tick_value,),
                                                  self._props['font'],
                                                  self._props['font_scale'],
                                                  thickness=1)
                                  for tick_value in ticks] for ticks in self._param_ticks]


def grid_sandbox():
    blank = np.zeros((700, 1000, 4), np.uint8)
    blank[:, :, 3] = 255
    bbox = {'top': 10, 'bottom': 690, 'left': 10, 'right': 990}
    grid = CartesianGrid(bbox)
    window_name = "Grid sandbox"

    def _mouse(event, x, y, flags, param):
        grid.mouse(event, x, y, flags, param)

    cv2.namedWindow(window_name, cv2.WINDOW_AUTOSIZE)
    cv2.setMouseCallback(window_name, _mouse)
    draw_times = []
    frame_count = 0
    while True:
        frame = blank.copy()

        t_start = time.perf_counter()
        grid.draw(frame)
        grid.draw_crosshair(frame)
        dt = time.perf_counter() - t_start

        cv2.imshow(window_name, frame)
        k = cv2.waitKey(1)
        grid.keyboard(k)
        if k & 0xff == ord('q'):
            break

        draw_times.append(dt)
        frame_count += 1

        if frame_count % 100 == 0:
            print("Mean draw time:  %.6f sec (sd. %.6f sec)." % (np.mean(draw_times), np.std(draw_times),))
            frame_count = 0


if __name__ == "__main__":
    logging.basicConfig(level=logging.INFO)
    grid_sandbox()
=======
"""
Interactive coordinate grids, i.e. cartesian, log/log, polar etc.
For continuous 2-d user input control, etc.
"""
import logging
import cv2
import time
import numpy as np
from abc import abstractmethod, ABCMeta

RGB_COLORS = {'white': (255, 255, 255),
              'light_gray': (184, 184, 184),
              'gray': (128, 128, 128),
              'dark_gray': (20, 20, 20)}


def _rgb_to_bgra(rgb, a):
    return rgb + (a,)


class Grid(metaclass=ABCMeta):
    DEFAULT_DRAW_PROPS = {'line_thicknesses': {'thick': 3,
                                               'medium': 2,
                                               'thin': 1},
                          'font': cv2.FONT_HERSHEY_SIMPLEX,
                          'font_scale': 0.4,
                          'tick_length': 10,
                          'draw_bounding_box': True,
                          'tick_string': "%.2g",
                          'crosshair_length': 20,
                          'n_ticks': 9}

    DEFAULT_COLORS = {'bkg': _rgb_to_bgra(RGB_COLORS['dark_gray'], 255),
                      'heavy': _rgb_to_bgra(RGB_COLORS['white'], 255),
                      'light': _rgb_to_bgra(RGB_COLORS['light_gray'], 255),
                      'medium': _rgb_to_bgra(RGB_COLORS['gray'], 255), }

    HOTKEYS = [{'range_up': ']',  # param 1 adjust
                'range_down': '['},
               {'range_up': '0',  # param 0 adjust
                'range_down': 'p'}]

    def __init__(self, bbox, param_ranges=((0., 1.), (0., 1.)), colors=None, draw_props=None, expansion_speed=1.33):
        """
        Initialize a new grid.
        :param bbox: dict with 'top','bottom','left','right', where in image is the grid region
        :param param_ranges:  initial range of grid params
        :param colors:  Dict with RGB or RGBA values, {'heavy','medium','light','bkg'}
        :param draw_props:  dict with info for drawing (see DEFAULT_DRAW_PROPS)
        :param expansion_speed:  How fast to grow/shrink when user wants to reshape grid
        """

        # use defaults where not specified
        self._props = Grid.DEFAULT_DRAW_PROPS.copy()
        self._props.update({} if draw_props is None else draw_props)

        self._param_ranges = np.array(param_ranges)

        self._param_spans = self._param_ranges[:, 1] - self._param_ranges[:, 0]

        self._calc_ticks()

        self._param_values = None, None
        self._bbox = bbox
        self._x = expansion_speed
        self._mouse_pos = None
        self._image_offset = np.array([self._bbox['left'], self._bbox['top']])
        self._size = np.array([bbox['right'] - bbox['left'], bbox['bottom'] - bbox['top']])

        self._colors = Grid.DEFAULT_COLORS.copy()
        self._colors.update({} if colors is None else colors)

    def mouse(self, event, x, y, flags, param):
        """
        Mouse update function, CV2 style.
        Determine local unit coordinates.
        """
        self._mouse_pos = x, y

    def keyboard(self, k):

        # check for range adjustments
        for param_i, hotkey in enumerate(Grid.HOTKEYS):
            if k & 0xff == ord(hotkey['range_up']):
                self._param_ranges[param_i] *= self._x
                self._param_spans = self._param_ranges[:, 1] - self._param_ranges[:, 0]
                self._calc_ticks()
            elif k & 0xff == ord(hotkey['range_down']):
                self._param_ranges[param_i] /= self._x
                self._param_spans = self._param_ranges[:, 1] - self._param_ranges[:, 0]
                self._calc_ticks()

    @abstractmethod
    def _calc_ticks(self):
        """
        set tick mark locations, text, text sizes
        """
        pass

    def get_values(self):
        return self.pixel_to_grid_coords(self._mouse_pos)

    @abstractmethod
    def pixel_to_grid_coords(self, xy_pos):
        """
        Given the grid image coordinates, what is the grid position.
        """
        pass

    @abstractmethod
    def draw(self, image):
        """
        draw grid within self._bbox of image
        """
        pass

    def draw_crosshair(self, image):
        if self._mouse_pos is None:
            return
        x_px, y_px = self._mouse_pos
        l = int(self._props['crosshair_length'] / 2)
        _draw_rect(image, x_px, y_px - l, 1, l * 2, self._colors['heavy'])
        _draw_rect(image, x_px - l, y_px, l * 2, 1, self._colors['heavy'])

    def _draw_base_image(self, image):
        """
        helper to draw common elements
        """
        # background
        _draw_rect(image, self._bbox['left'], self._bbox['top'],
                   self._size[0], self._size[1],
                   self._colors['bkg'])
        # box
        if self._props['draw_bounding_box']:
            t = self._props['line_thicknesses']['medium']
            _draw_rect(image, self._bbox['left'], self._bbox['top'], self._size[0], t, self._colors['heavy'])
            _draw_rect(image, self._bbox['left'], self._bbox['bottom'] - t, self._size[0], t, self._colors['heavy'])
            _draw_rect(image, self._bbox['right'] - t, self._bbox['top'], t, self._size[1], self._colors['heavy'])
            _draw_rect(image, self._bbox['left'], self._bbox['top'], t, self._size[1], self._colors['heavy'])


class CartesianGrid(Grid):
    def __init__(self, bbox, **kwargs):
        super(CartesianGrid, self).__init__(bbox, **kwargs)

    def pixel_to_grid_coords(self, xy_pos):
        pos_rel = (np.array(xy_pos) - self._image_offset) / self._size
        pos_rel[1] = 1.0 - pos_rel[1]  # flip y
        param_range_lengths = self._param_ranges[:, 1] - self._param_ranges[:, 0]
        return pos_rel * param_range_lengths + self._param_ranges[:, 0]

    def draw(self, image):
        """
        Draw grid.
        """
        self._draw_base_image(image)

        tick_thickness = self._props['line_thicknesses']['thin']
        tick_color = self._colors['heavy']
        tick_length = self._props['tick_length']

        # vertical ticks
        x_left = self._bbox['left']
        x_right = self._bbox['right'] - tick_length
        x_label = int(x_left + tick_length * 1.33)

        for y_i, y_grid in enumerate(self._param_ticks[1]):
            y_rel = 1 - (y_grid - self._param_ranges[1][0]) / self._param_spans[1]
            y_px = int((y_rel * self._size[1]) + self._bbox['top'])
            _draw_rect(image, x_left, y_px, tick_length, tick_thickness, tick_color)
            _draw_rect(image, x_right, y_px, tick_length, tick_thickness, tick_color)
            # labels
            y_label = int(y_px + self._tick_text_sizes[1][y_i][0][1] / 2)
            cv2.putText(image, "%.3g" % y_grid, (x_label, y_label), self._props['font'],
                        self._props['font_scale'], tick_color, 1, cv2.LINE_AA)

        # horizontal ticks
        y_top = self._bbox['top']
        y_bottom = self._bbox['bottom'] - tick_length
        y_label = int(y_bottom - tick_length * 1.33)

        for x_i, x_grid in enumerate(self._param_ticks[0]):
            x_rel = (x_grid - self._param_ranges[0][0]) / self._param_spans[0]
            x_px = int((x_rel * self._size[0]) + self._bbox['left'])
            _draw_rect(image, x_px, y_top, tick_thickness, tick_length, tick_color)
            _draw_rect(image, x_px, y_bottom, tick_thickness, tick_length, tick_color)
            # labels
            x_label = int(x_px - self._tick_text_sizes[0][x_i][0][0] / 2)

            cv2.putText(image, "%.3g" % x_grid, (x_label, y_label), self._props['font'],
                        self._props['font_scale'], tick_color, 1, cv2.LINE_AA)

    def _calc_ticks(self):
        self._param_ticks = [np.linspace(r[0], r[1], self._props['n_ticks'] + 2)[1:-1] for r in self._param_ranges]
        self._tick_text_sizes = [[cv2.getTextSize(self._props['tick_string'] % (tick_value,),
                                                  self._props['font'],
                                                  self._props['font_scale'],
                                                  thickness=1)
                                  for tick_value in ticks] for ticks in self._param_ticks]


def _draw_rect(image, left, top, width, height, color):
    image[top:top + height, left:left + width] = color


def grid_sandbox():
    blank = np.zeros((500, 500, 4), np.uint8)
    bbox = {'top': 0, 'bottom': blank.shape[0], 'left': 0, 'right': blank.shape[1]}
    grid = CartesianGrid(bbox)
    window_name = "Grid sandbox"

    def _mouse(event, x, y, flags, param):
        grid.mouse(event, x, y, flags, param)
        if event==cv2.EVENT_MOUSEMOVE:
            print("User moved to coordinate:  %s"% (grid.get_values()))
        elif event==cv2.EVENT_LBUTTONDOWN:
            print("User clicked at coordinate:  %s"% (grid.get_values()))
        elif event==cv2.EVENT_LBUTTONUP:
            print("User un-clicked at coordinate:  %s"% (grid.get_values()))

    cv2.namedWindow(window_name, cv2.WINDOW_AUTOSIZE)
    cv2.setMouseCallback(window_name, _mouse)
    draw_times = []
    frame_count = 0
    while True:
        frame = blank.copy()

        t_start = time.perf_counter()
        grid.draw(frame)
        grid.draw_crosshair(frame)
        dt = time.perf_counter() - t_start

        cv2.imshow(window_name, frame)
        k = cv2.waitKey(1)
        grid.keyboard(k)
        if k & 0xff == ord('q'):
            break

        draw_times.append(dt)
        frame_count += 1

        if frame_count % 1000 == 0:
            print("Mean draw time:  %.6f sec (sd. %.6f sec)." % (np.mean(draw_times), np.std(draw_times),))
            frame_count = 0


if __name__ == "__main__":
    logging.basicConfig(level=logging.INFO)
    grid_sandbox()
>>>>>>> 010198bd
<|MERGE_RESOLUTION|>--- conflicted
+++ resolved
@@ -1,6 +1,5 @@
-<<<<<<< HEAD
 """
-Interactive coordinate grids, i.e. cartesian  (log, polar?)
+Interactive coordinate grids, i.e. cartesian, log/log, polar etc.
 For continuous 2-d user input control, etc.
 """
 import logging
@@ -8,7 +7,6 @@
 import time
 import numpy as np
 from abc import abstractmethod, ABCMeta
-from .drawing import draw_rect, draw_box
 
 RGB_COLORS = {'white': (255, 255, 255),
               'light_gray': (184, 184, 184),
@@ -42,257 +40,6 @@
                {'range_up': '0',  # param 0 adjust
                 'range_down': 'p'}]
 
-    def __init__(self, bbox, param_ranges=((0., 1.), (0., 1.)), init_values=(None, None), colors=None, draw_props=None,
-                 expansion_speed=1.33):
-        """
-        Initialize a new grid.
-        :param bbox: dict with 'top','bottom','left','right', where in image is the grid region
-        :param param_ranges:  initial range of grid params
-        :param colors:  Dict with RGB or RGBA values, {'heavy','medium','light','bkg'}
-        :param draw_props:  dict with info for drawing (see DEFAULT_DRAW_PROPS)
-        :param expansion_speed:  How fast to grow/shrink when user wants to reshape grid
-        """
-
-        # use defaults where not specified
-        self._props = Grid.DEFAULT_DRAW_PROPS.copy()
-        self._props.update({} if draw_props is None else draw_props)
-
-        self._param_ranges = np.array(param_ranges)
-
-        self._calc_ticks()
-
-        self._bbox = bbox
-        self._x = expansion_speed
-        self._image_offset = np.array([self._bbox['left'], self._bbox['top']])
-        self._size = np.array([bbox['right'] - bbox['left'], bbox['bottom'] - bbox['top']])
-
-        self._param_spans = self._param_ranges[:, 1] - self._param_ranges[:, 0]
-        self._mouse_pos = self.grid_coords_to_pixels(init_values)
-
-        self._colors = Grid.DEFAULT_COLORS.copy()
-        self._colors.update({} if colors is None else colors)
-
-    def mouse(self, event, x, y, flags, param):
-        """
-        Mouse update function, CV2 style.
-        Determine local unit coordinates.
-        """
-        self._mouse_pos = x, y
-
-    def keyboard(self, k):
-
-        # check for range adjustments
-        for param_i, hotkey in enumerate(Grid.HOTKEYS):
-            if k & 0xff == ord(hotkey['range_up']):
-                self._param_ranges[param_i] *= self._x
-                self._param_spans = self._param_ranges[:, 1] - self._param_ranges[:, 0]
-                self._calc_ticks()
-            elif k & 0xff == ord(hotkey['range_down']):
-                self._param_ranges[param_i] /= self._x
-                self._param_spans = self._param_ranges[:, 1] - self._param_ranges[:, 0]
-                self._calc_ticks()
-
-    @abstractmethod
-    def _calc_ticks(self):
-        """
-        set tick mark locations, text, text sizes
-        """
-        pass
-
-    def get_values(self):
-        if self._mouse_pos is None:
-            return None, None
-        return self.pixel_to_grid_coords(self._mouse_pos)
-
-    @abstractmethod
-    def pixel_to_grid_coords(self, xy_pos):
-        """
-        Given the grid image coordinates, what is the grid position.
-        """
-        pass
-
-    @abstractmethod
-    def grid_coords_to_pixels(self, xy):
-        """
-        Given the grid  coords, what are the image coords
-        """
-        pass
-
-    @abstractmethod
-    def draw(self, image):
-        """
-        draw grid within self._bbox of image
-        """
-        pass
-
-    def draw_crosshair(self, image):
-        if self._mouse_pos is None:
-            return
-        x_px, y_px = self._mouse_pos
-        l = int(self._props['crosshair_length'] / 2)
-        draw_rect(image, x_px, y_px - l, 1, l * 2, self._colors['heavy'])
-        draw_rect(image, x_px - l, y_px, l * 2, 1, self._colors['heavy'])
-
-    def _draw_base_image(self, image):
-        """
-        helper to draw common elements
-        """
-        # background
-        draw_rect(image, self._bbox['left'], self._bbox['top'],
-                  self._size[0], self._size[1],
-                  self._colors['bkg'])
-        # box
-        if self._props['draw_bounding_box']:
-            draw_box(image, self._bbox, thickness=self._props['line_thicknesses']['medium'], color=self._colors['heavy'])
-
-
-class CartesianGrid(Grid):
-    def __init__(self, bbox, **kwargs):
-        super(CartesianGrid, self).__init__(bbox, **kwargs)
-
-    def pixel_to_grid_coords(self, xy_pos):
-        pos_rel = (np.array(xy_pos) - self._image_offset) / self._size
-        pos_rel[1] = 1.0 - pos_rel[1]  # flip y
-
-        return pos_rel * self._param_spans + self._param_ranges[:, 0]
-
-    def grid_coords_to_pixels(self, xy):
-        pos_rel = (np.array(xy) - self._param_ranges[:, 0].reshape(-1)) / self._param_spans
-        pos_rel[1] = 1.0 - pos_rel[1]  # flip y
-        return (pos_rel * self._size + self._image_offset).astype(np.int64)
-
-    def draw(self, image):
-        """
-        Draw grid.
-        """
-        self._draw_base_image(image)
-
-        tick_thickness = self._props['line_thicknesses']['thin']
-        tick_color = self._colors['heavy']
-        tick_length = self._props['tick_length']
-
-        # vertical ticks
-        x_left = self._bbox['left']
-        x_right = self._bbox['right'] - tick_length
-        x_label = int(x_left + tick_length * 1.33)
-
-        for y_i, y_grid in enumerate(self._param_ticks[1]):
-            y_rel = 1 - (y_grid - self._param_ranges[1][0]) / self._param_spans[1]
-            y_px = int((y_rel * self._size[1]) + self._bbox['top'])
-            draw_rect(image, x_left, y_px, tick_length, tick_thickness, tick_color)
-            draw_rect(image, x_right, y_px, tick_length, tick_thickness, tick_color)
-            # labels
-            y_label = int(y_px + self._tick_text_sizes[1][y_i][0][1] / 2)
-            cv2.putText(image, "%g" % y_grid, (x_label, y_label), self._props['font'],
-                        self._props['font_scale'], tick_color, 1, cv2.LINE_AA)
-
-        # horizontal ticks
-        y_top = self._bbox['top']
-        y_bottom = self._bbox['bottom'] - tick_length
-        y_label = int(y_bottom - tick_length * 1.33)
-
-        for x_i, x_grid in enumerate(self._param_ticks[0]):
-            x_rel = (x_grid - self._param_ranges[0][0]) / self._param_spans[0]
-            x_px = int((x_rel * self._size[0]) + self._bbox['left'])
-            draw_rect(image, x_px, y_top, tick_thickness, tick_length, tick_color)
-            draw_rect(image, x_px, y_bottom, tick_thickness, tick_length, tick_color)
-            # labels
-            x_label = int(x_px - self._tick_text_sizes[0][x_i][0][0] / 2)
-
-            cv2.putText(image, "%g" % x_grid, (x_label, y_label), self._props['font'],
-                        self._props['font_scale'], tick_color, 1, cv2.LINE_AA)
-
-    def _calc_ticks(self):
-        self._param_ticks = [np.linspace(r[0], r[1], self._props['n_ticks'] + 2)[1:-1] for r in self._param_ranges]
-        self._tick_text_sizes = [[cv2.getTextSize(self._props['tick_string'] % (tick_value,),
-                                                  self._props['font'],
-                                                  self._props['font_scale'],
-                                                  thickness=1)
-                                  for tick_value in ticks] for ticks in self._param_ticks]
-
-
-def grid_sandbox():
-    blank = np.zeros((700, 1000, 4), np.uint8)
-    blank[:, :, 3] = 255
-    bbox = {'top': 10, 'bottom': 690, 'left': 10, 'right': 990}
-    grid = CartesianGrid(bbox)
-    window_name = "Grid sandbox"
-
-    def _mouse(event, x, y, flags, param):
-        grid.mouse(event, x, y, flags, param)
-
-    cv2.namedWindow(window_name, cv2.WINDOW_AUTOSIZE)
-    cv2.setMouseCallback(window_name, _mouse)
-    draw_times = []
-    frame_count = 0
-    while True:
-        frame = blank.copy()
-
-        t_start = time.perf_counter()
-        grid.draw(frame)
-        grid.draw_crosshair(frame)
-        dt = time.perf_counter() - t_start
-
-        cv2.imshow(window_name, frame)
-        k = cv2.waitKey(1)
-        grid.keyboard(k)
-        if k & 0xff == ord('q'):
-            break
-
-        draw_times.append(dt)
-        frame_count += 1
-
-        if frame_count % 100 == 0:
-            print("Mean draw time:  %.6f sec (sd. %.6f sec)." % (np.mean(draw_times), np.std(draw_times),))
-            frame_count = 0
-
-
-if __name__ == "__main__":
-    logging.basicConfig(level=logging.INFO)
-    grid_sandbox()
-=======
-"""
-Interactive coordinate grids, i.e. cartesian, log/log, polar etc.
-For continuous 2-d user input control, etc.
-"""
-import logging
-import cv2
-import time
-import numpy as np
-from abc import abstractmethod, ABCMeta
-
-RGB_COLORS = {'white': (255, 255, 255),
-              'light_gray': (184, 184, 184),
-              'gray': (128, 128, 128),
-              'dark_gray': (20, 20, 20)}
-
-
-def _rgb_to_bgra(rgb, a):
-    return rgb + (a,)
-
-
-class Grid(metaclass=ABCMeta):
-    DEFAULT_DRAW_PROPS = {'line_thicknesses': {'thick': 3,
-                                               'medium': 2,
-                                               'thin': 1},
-                          'font': cv2.FONT_HERSHEY_SIMPLEX,
-                          'font_scale': 0.4,
-                          'tick_length': 10,
-                          'draw_bounding_box': True,
-                          'tick_string': "%.2g",
-                          'crosshair_length': 20,
-                          'n_ticks': 9}
-
-    DEFAULT_COLORS = {'bkg': _rgb_to_bgra(RGB_COLORS['dark_gray'], 255),
-                      'heavy': _rgb_to_bgra(RGB_COLORS['white'], 255),
-                      'light': _rgb_to_bgra(RGB_COLORS['light_gray'], 255),
-                      'medium': _rgb_to_bgra(RGB_COLORS['gray'], 255), }
-
-    HOTKEYS = [{'range_up': ']',  # param 1 adjust
-                'range_down': '['},
-               {'range_up': '0',  # param 0 adjust
-                'range_down': 'p'}]
-
     def __init__(self, bbox, param_ranges=((0., 1.), (0., 1.)), colors=None, draw_props=None, expansion_speed=1.33):
         """
         Initialize a new grid.
@@ -499,5 +246,4 @@
 
 if __name__ == "__main__":
     logging.basicConfig(level=logging.INFO)
-    grid_sandbox()
->>>>>>> 010198bd
+    grid_sandbox()