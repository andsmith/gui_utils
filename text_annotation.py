<<<<<<< HEAD
"""
Utilities for adding text to images (uses cv2 drawing functions)
"""

import cv2
import numpy as np
import time


def get_best_font_scale(text, font, thickness, max_width, max_font_scale=10.0, step=0.1):
    """
    Find the maximum font scale that fits text in given width.
    :param text:  string
    :param font: cv2 font
    :param thickness:  cv2 value (irrelevant?)
    :param max_width: pixels to fit text inside
    :param max_font_scale: search no higher than this
    :param step:  search with this step size
    """
    best_width = (0, 0)
    for scale in np.arange(step, max_font_scale, step):
        (width, _), _ = cv2.getTextSize(text, fontFace=font, fontScale=scale, thickness=thickness)
        if width > max_width:
            break
        best_width = (width, scale) if (max_width > width > best_width[0]) else best_width
    return best_width[1]


def get_best_group_font_size(text_lines, *args, **kwargs):
    sizes = [get_best_font_scale(line, *args, **kwargs) for line in text_lines]
    return np.min(sizes)


class StatusMessages(object):
    """
    Class to add text messages to the bottom of images/frames.
    """

    def __init__(self, img_shape, text_color, bkg_color, font=cv2.FONT_HERSHEY_SIMPLEX, bkg_alpha=0.6,
                 line_type=cv2.LINE_AA,
                 margin_px=10, max_font_scale=4, spacing=0):
        """
        :param img_shape:  lines will be added to images of this shape
        :param text_color:  rgb tuple in 0, 255
        :param bkg_color: rgb tuple
        :param font: cv2 font
        :param bkg_alpha: blend background into image float in (0, 1), or NONE for opaque (faster)
        :param line_type: cv2 line type, for text drawing
        :param margin_px: leave border between text and box, and box and image boundary (pixels)
        :param max_font_scale:  float
        :param spacing:  Pixels between lines of text
        """
        self._margin_px = margin_px
        if np.array(img_shape).size > 3:
            raise Exception("img_shape doesn't look like a list of dimensions")
        self._img_shape = img_shape
        self._text_color = text_color
        self._bkg_color = bkg_color
        self._bkg_alpha = bkg_alpha
        self._spacing = spacing
        self._font = font
        self._line_type = line_type
        self._max_font_scale = max_font_scale
        self._img_shape = img_shape
        self._msg_width = img_shape[1] - margin_px * 4
        self._thickness = 1

        # Stuff not recalculated every frame, only when messages change
        self._font_scale = None
        self._txt_img = None
        self._txt_box = None
        self._msgs = []

    def add_msgs(self, msgs, name, *args, **kwargs):
        for i, msg in enumerate(msgs):
            msg_name = "%s_%i" % (name, i)
            self.add_msg(msg, msg_name, *args, **kwargs)

    def remove_msg(self, name):
        self._msgs = [m for m in self._msgs if m['name'] != name]  # remove any old
        self._txt_img = None  # reset

    def add_msg(self, msg, name, duration_sec=0.0):
        """
        Add a message to the active list.
        :param msg: string, the text to display
        :param name:  name of message, will replace existing one.
        :param duration_sec:  how long the message should stay up, or 0 for forever (until cleared)
        """
        self.remove_msg(name)
        self._msgs.append({'msg': msg,
                           'name': name,
                           'start': time.time(),
                           'duration_sec': duration_sec, })

        self._txt_img = None  # reset

    def _calc_font_scale(self):
        lines = [m['msg'] for m in self._msgs]
        font_scale = get_best_group_font_size(lines, self._font, self._thickness, self._msg_width, self._max_font_scale)
        self._font_scale = font_scale if font_scale < self._max_font_scale else self._max_font_scale

    def clear(self):
        self._msgs = []
        self._txt_img = None  # reset

    def _prune_msgs(self):
        """
        Remove exired messages.
        """
        l = len(self._msgs)
        self._msgs = [m for m in self._msgs if (m['duration_sec'] == 0 or
                                                time.time() < m['start'] + m['duration_sec'])]
        if len(self._msgs) < l:
            self._txt_img = None  # reset

    def annotate_img(self, img):
        """
        Add all currently active messages to the bottom of the image
        :param img:  HxWx3 numpy array
        """

        self._prune_msgs()
        if len(self._msgs) == 0:
            return

        if self._txt_img is None:
            self._render_osd_image()

        if self._bkg_alpha is not None:
            blend = (1.0 - self._bkg_alpha) * img[self._txt_box['top']:self._txt_box['bottom'],
                                              self._txt_box['left']:self._txt_box['right'], :] + \
                    self._bkg_alpha * self._txt_img
            text_img = np.uint8(blend)
        else:
            text_img = self._txt_img

        img[self._txt_box['top']:self._txt_box['bottom'], \
        self._txt_box['left']:self._txt_box['right'], :3] = text_img

    def _render_osd_image(self):
        text_dims = []
        self._calc_font_scale()

        for msg in self._msgs:
            (width, ascend), descend = cv2.getTextSize(msg['msg'], fontFace=self._font,
                                                       fontScale=self._font_scale, thickness=self._thickness)
            text_dims.append({'ascend': ascend,
                              'descend': descend,
                              'width': width})

        msgs_height = np.sum([m['ascend'] + m['descend'] for m in text_dims])
        if len(self._msgs) > 1:
            msgs_height += self._spacing * (len(self._msgs) - 1)
        self._txt_box = {'right': self._img_shape[1] - self._margin_px,
                         'bottom': self._img_shape[0] - self._margin_px,
                         'left': self._margin_px,
                         'top': self._img_shape[0] - self._margin_px * 3 - msgs_height}

        text_img = np.zeros((self._txt_box['bottom'] - self._txt_box['top'],
                             self._txt_box['right'] - self._txt_box['left'], 3))
        text_img[:, :, :] = np.array(self._bkg_color).reshape(1, 1, 3)

        text_x = self._margin_px
        text_y = self._margin_px
        for l, msg in enumerate(self._msgs):
            text_y += text_dims[l]['ascend']
            cv2.putText(text_img, msg['msg'], (text_x, text_y), self._font, self._font_scale, self._text_color,
                        self._thickness)
            text_y += text_dims[l]['descend'] + self._spacing
        self._txt_img = text_img
=======
"""
Utilities for adding text to images (uses cv2 drawing functions)
"""

import cv2
import numpy as np
import time
from .gui_picker import make_test_image


def get_best_font_scale(text, font, thickness, max_width, max_font_scale=10.0, step=0.1):
    """
    Find the maximum font scale that fits text in given width.
    :param text:  string
    :param font: cv2 font
    :param thickness:  cv2 value (irrelevant?)
    :param max_width: pixels to fit text inside
    :param max_font_scale: search no higher than this
    :param step:  search with this step size
    """
    best_width = (0, 0)
    for scale in np.arange(step, max_font_scale, step):
        (width, _), _ = cv2.getTextSize(text, fontFace=font, fontScale=scale, thickness=thickness)
        if width > max_width:
            break
        best_width = (width, scale) if (max_width > width > best_width[0]) else best_width
    return best_width[1]


class StatusMessages(object):
    """
    Class to add text messages to the bottom of images/frames.
    """

    def __init__(self, img_shape, text_color, bkg_color, font=cv2.FONT_HERSHEY_SIMPLEX, bkg_alpha=0.6,
                 line_type=cv2.LINE_AA,
                 margin_px=10, max_font_scale=4, spacing=0):
        """
        :param img_shape:  lines will be added to images of this shape
        :param text_color:  rgb tuple in 0, 255
        :param bkg_color: rgb tuple
        :param font: cv2 font
        :param bkg_alpha: blend background into image float in (0, 1), or NONE for opaque (faster)
        :param line_type: cv2 line type, for text drawing
        :param margin_px: leave border between text and box, and box and image boundary (pixels)
        :param max_font_scale:  float
        :param spacing:  Pixels between lines of text
        """
        self._margin_px = margin_px
        if np.array(img_shape).size > 3:
            raise Exception("img_shape doesn't look like a list of dimensions")
        self._img_shape = img_shape
        self._text_color = text_color
        self._bkg_color = bkg_color
        self._bkg_alpha = bkg_alpha
        self._spacing = spacing
        self._font = font
        self._line_type = line_type
        self._max_font_scale = max_font_scale
        self._img_shape = img_shape
        self._msg_width = img_shape[1] - margin_px * 4
        self._thickness = 1

        self._msgs = []
    def add_msgs(self, msgs, *args, **kwargs):
        for msg in msgs:
            self.add_msg(msg, *args, **kwargs)

    def add_msg(self, msg, duration_sec=5.0):
        """
        Add a message to the active list.
        :param msg: string, the text to display
        :param duration_sec:  how long the message should stay up, or 0 for forever (until cleared)
        """
        scale = self._calc_font_scale(msg)
        (width, ascend), descend = cv2.getTextSize(msg, fontFace=self._font, fontScale=scale, thickness=self._thickness)
        self._msgs.append({'msg': msg,
                           'start': time.time(),
                           'duration_sec': duration_sec,
                           'width': width,
                           'ascend': ascend,
                           'descend': descend,
                           'scale': scale})

    def _calc_font_scale(self, msg):
        return get_best_font_scale(msg, self._font, self._thickness, self._msg_width, self._max_font_scale)

    def clear(self):
        self._msgs = []

    def _prune_msgs(self):
        """
        Remove exired messages.
        """
        self._msgs = [m for m in self._msgs if (m['duration_sec'] == 0 or
                                                time.time() < m['start'] + m['duration_sec'])]

    def annotate_img(self, img):
        """
        Add all currently active messages to the bottom of the image
        :param img:  HxWx3 numpy array
        """

        self._prune_msgs()
        if len(self._msgs) == 0:
            return
        msgs_height = np.sum([m['ascend'] + m['descend'] for m in self._msgs])
        if len(self._msgs) > 1:
            msgs_height += self._spacing * (len(self._msgs) - 1)

        box_right = img.shape[1] - self._margin_px
        box_bottom = img.shape[0] - self._margin_px
        box_left = self._margin_px
        box_top = img.shape[0] - self._margin_px * 3 - msgs_height

        text_img = np.zeros((box_bottom - box_top, box_right - box_left, 3))
        text_img[:, :, :] = np.array(self._bkg_color).reshape(1, 1, 3)

        text_x = self._margin_px
        text_y = self._margin_px
        for l, msg in enumerate(self._msgs):
            text_y += msg['ascend']
            cv2.putText(text_img, msg['msg'], (text_x, text_y), self._font, msg['scale'], self._text_color,
                        self._thickness)
            text_y += msg['descend'] + self._spacing

        if self._bkg_alpha is not None:
            blend = (1.0 - self._bkg_alpha) * img[box_top:box_bottom, box_left:box_right,
                                              :] + self._bkg_alpha * text_img
            text_img = np.uint8(blend)
        img[box_top:box_bottom, box_left:box_right, :3] = text_img


def _test_status_msgs():  # interactive test
    base_img = make_test_image((480, 640, 3), n_rects=100)

    m = StatusMessages(img_shape=base_img.shape,
                       text_color=[255, 255, 255],
                       bkg_color=[255, 40, 0],
                       bkg_alpha=.65441, spacing=5)
    m.add_msg("This message should disappear after 5 seconds.", duration_sec=5.0)
    m.add_msg("This message should disappear after 7 seconds and it's really long, so it should be smaller.",
              duration_sec=7.0)
    m.add_msg("This message should stay forever (q to quit).", duration_sec=0)
    m.add_msg("This message should disappear after 10 seconds.", duration_sec=10.0)
    while True:

        frame = base_img.copy()
        m.annotate_img(frame)
        cv2.imshow("output", frame)
        k = cv2.waitKey(1)
        if k == ord('q'):
            break
    cv2.destroyAllWindows()


if __name__ == "__main__":
    _test_status_msgs()
>>>>>>> 046b2a86
<|MERGE_RESOLUTION|>--- conflicted
+++ resolved
@@ -1,332 +1,171 @@
-<<<<<<< HEAD
-"""
-Utilities for adding text to images (uses cv2 drawing functions)
-"""
-
-import cv2
-import numpy as np
-import time
-
-
-def get_best_font_scale(text, font, thickness, max_width, max_font_scale=10.0, step=0.1):
-    """
-    Find the maximum font scale that fits text in given width.
-    :param text:  string
-    :param font: cv2 font
-    :param thickness:  cv2 value (irrelevant?)
-    :param max_width: pixels to fit text inside
-    :param max_font_scale: search no higher than this
-    :param step:  search with this step size
-    """
-    best_width = (0, 0)
-    for scale in np.arange(step, max_font_scale, step):
-        (width, _), _ = cv2.getTextSize(text, fontFace=font, fontScale=scale, thickness=thickness)
-        if width > max_width:
-            break
-        best_width = (width, scale) if (max_width > width > best_width[0]) else best_width
-    return best_width[1]
-
-
-def get_best_group_font_size(text_lines, *args, **kwargs):
-    sizes = [get_best_font_scale(line, *args, **kwargs) for line in text_lines]
-    return np.min(sizes)
-
-
-class StatusMessages(object):
-    """
-    Class to add text messages to the bottom of images/frames.
-    """
-
-    def __init__(self, img_shape, text_color, bkg_color, font=cv2.FONT_HERSHEY_SIMPLEX, bkg_alpha=0.6,
-                 line_type=cv2.LINE_AA,
-                 margin_px=10, max_font_scale=4, spacing=0):
-        """
-        :param img_shape:  lines will be added to images of this shape
-        :param text_color:  rgb tuple in 0, 255
-        :param bkg_color: rgb tuple
-        :param font: cv2 font
-        :param bkg_alpha: blend background into image float in (0, 1), or NONE for opaque (faster)
-        :param line_type: cv2 line type, for text drawing
-        :param margin_px: leave border between text and box, and box and image boundary (pixels)
-        :param max_font_scale:  float
-        :param spacing:  Pixels between lines of text
-        """
-        self._margin_px = margin_px
-        if np.array(img_shape).size > 3:
-            raise Exception("img_shape doesn't look like a list of dimensions")
-        self._img_shape = img_shape
-        self._text_color = text_color
-        self._bkg_color = bkg_color
-        self._bkg_alpha = bkg_alpha
-        self._spacing = spacing
-        self._font = font
-        self._line_type = line_type
-        self._max_font_scale = max_font_scale
-        self._img_shape = img_shape
-        self._msg_width = img_shape[1] - margin_px * 4
-        self._thickness = 1
-
-        # Stuff not recalculated every frame, only when messages change
-        self._font_scale = None
-        self._txt_img = None
-        self._txt_box = None
-        self._msgs = []
-
-    def add_msgs(self, msgs, name, *args, **kwargs):
-        for i, msg in enumerate(msgs):
-            msg_name = "%s_%i" % (name, i)
-            self.add_msg(msg, msg_name, *args, **kwargs)
-
-    def remove_msg(self, name):
-        self._msgs = [m for m in self._msgs if m['name'] != name]  # remove any old
-        self._txt_img = None  # reset
-
-    def add_msg(self, msg, name, duration_sec=0.0):
-        """
-        Add a message to the active list.
-        :param msg: string, the text to display
-        :param name:  name of message, will replace existing one.
-        :param duration_sec:  how long the message should stay up, or 0 for forever (until cleared)
-        """
-        self.remove_msg(name)
-        self._msgs.append({'msg': msg,
-                           'name': name,
-                           'start': time.time(),
-                           'duration_sec': duration_sec, })
-
-        self._txt_img = None  # reset
-
-    def _calc_font_scale(self):
-        lines = [m['msg'] for m in self._msgs]
-        font_scale = get_best_group_font_size(lines, self._font, self._thickness, self._msg_width, self._max_font_scale)
-        self._font_scale = font_scale if font_scale < self._max_font_scale else self._max_font_scale
-
-    def clear(self):
-        self._msgs = []
-        self._txt_img = None  # reset
-
-    def _prune_msgs(self):
-        """
-        Remove exired messages.
-        """
-        l = len(self._msgs)
-        self._msgs = [m for m in self._msgs if (m['duration_sec'] == 0 or
-                                                time.time() < m['start'] + m['duration_sec'])]
-        if len(self._msgs) < l:
-            self._txt_img = None  # reset
-
-    def annotate_img(self, img):
-        """
-        Add all currently active messages to the bottom of the image
-        :param img:  HxWx3 numpy array
-        """
-
-        self._prune_msgs()
-        if len(self._msgs) == 0:
-            return
-
-        if self._txt_img is None:
-            self._render_osd_image()
-
-        if self._bkg_alpha is not None:
-            blend = (1.0 - self._bkg_alpha) * img[self._txt_box['top']:self._txt_box['bottom'],
-                                              self._txt_box['left']:self._txt_box['right'], :] + \
-                    self._bkg_alpha * self._txt_img
-            text_img = np.uint8(blend)
-        else:
-            text_img = self._txt_img
-
-        img[self._txt_box['top']:self._txt_box['bottom'], \
-        self._txt_box['left']:self._txt_box['right'], :3] = text_img
-
-    def _render_osd_image(self):
-        text_dims = []
-        self._calc_font_scale()
-
-        for msg in self._msgs:
-            (width, ascend), descend = cv2.getTextSize(msg['msg'], fontFace=self._font,
-                                                       fontScale=self._font_scale, thickness=self._thickness)
-            text_dims.append({'ascend': ascend,
-                              'descend': descend,
-                              'width': width})
-
-        msgs_height = np.sum([m['ascend'] + m['descend'] for m in text_dims])
-        if len(self._msgs) > 1:
-            msgs_height += self._spacing * (len(self._msgs) - 1)
-        self._txt_box = {'right': self._img_shape[1] - self._margin_px,
-                         'bottom': self._img_shape[0] - self._margin_px,
-                         'left': self._margin_px,
-                         'top': self._img_shape[0] - self._margin_px * 3 - msgs_height}
-
-        text_img = np.zeros((self._txt_box['bottom'] - self._txt_box['top'],
-                             self._txt_box['right'] - self._txt_box['left'], 3))
-        text_img[:, :, :] = np.array(self._bkg_color).reshape(1, 1, 3)
-
-        text_x = self._margin_px
-        text_y = self._margin_px
-        for l, msg in enumerate(self._msgs):
-            text_y += text_dims[l]['ascend']
-            cv2.putText(text_img, msg['msg'], (text_x, text_y), self._font, self._font_scale, self._text_color,
-                        self._thickness)
-            text_y += text_dims[l]['descend'] + self._spacing
-        self._txt_img = text_img
-=======
-"""
-Utilities for adding text to images (uses cv2 drawing functions)
-"""
-
-import cv2
-import numpy as np
-import time
-from .gui_picker import make_test_image
-
-
-def get_best_font_scale(text, font, thickness, max_width, max_font_scale=10.0, step=0.1):
-    """
-    Find the maximum font scale that fits text in given width.
-    :param text:  string
-    :param font: cv2 font
-    :param thickness:  cv2 value (irrelevant?)
-    :param max_width: pixels to fit text inside
-    :param max_font_scale: search no higher than this
-    :param step:  search with this step size
-    """
-    best_width = (0, 0)
-    for scale in np.arange(step, max_font_scale, step):
-        (width, _), _ = cv2.getTextSize(text, fontFace=font, fontScale=scale, thickness=thickness)
-        if width > max_width:
-            break
-        best_width = (width, scale) if (max_width > width > best_width[0]) else best_width
-    return best_width[1]
-
-
-class StatusMessages(object):
-    """
-    Class to add text messages to the bottom of images/frames.
-    """
-
-    def __init__(self, img_shape, text_color, bkg_color, font=cv2.FONT_HERSHEY_SIMPLEX, bkg_alpha=0.6,
-                 line_type=cv2.LINE_AA,
-                 margin_px=10, max_font_scale=4, spacing=0):
-        """
-        :param img_shape:  lines will be added to images of this shape
-        :param text_color:  rgb tuple in 0, 255
-        :param bkg_color: rgb tuple
-        :param font: cv2 font
-        :param bkg_alpha: blend background into image float in (0, 1), or NONE for opaque (faster)
-        :param line_type: cv2 line type, for text drawing
-        :param margin_px: leave border between text and box, and box and image boundary (pixels)
-        :param max_font_scale:  float
-        :param spacing:  Pixels between lines of text
-        """
-        self._margin_px = margin_px
-        if np.array(img_shape).size > 3:
-            raise Exception("img_shape doesn't look like a list of dimensions")
-        self._img_shape = img_shape
-        self._text_color = text_color
-        self._bkg_color = bkg_color
-        self._bkg_alpha = bkg_alpha
-        self._spacing = spacing
-        self._font = font
-        self._line_type = line_type
-        self._max_font_scale = max_font_scale
-        self._img_shape = img_shape
-        self._msg_width = img_shape[1] - margin_px * 4
-        self._thickness = 1
-
-        self._msgs = []
-    def add_msgs(self, msgs, *args, **kwargs):
-        for msg in msgs:
-            self.add_msg(msg, *args, **kwargs)
-
-    def add_msg(self, msg, duration_sec=5.0):
-        """
-        Add a message to the active list.
-        :param msg: string, the text to display
-        :param duration_sec:  how long the message should stay up, or 0 for forever (until cleared)
-        """
-        scale = self._calc_font_scale(msg)
-        (width, ascend), descend = cv2.getTextSize(msg, fontFace=self._font, fontScale=scale, thickness=self._thickness)
-        self._msgs.append({'msg': msg,
-                           'start': time.time(),
-                           'duration_sec': duration_sec,
-                           'width': width,
-                           'ascend': ascend,
-                           'descend': descend,
-                           'scale': scale})
-
-    def _calc_font_scale(self, msg):
-        return get_best_font_scale(msg, self._font, self._thickness, self._msg_width, self._max_font_scale)
-
-    def clear(self):
-        self._msgs = []
-
-    def _prune_msgs(self):
-        """
-        Remove exired messages.
-        """
-        self._msgs = [m for m in self._msgs if (m['duration_sec'] == 0 or
-                                                time.time() < m['start'] + m['duration_sec'])]
-
-    def annotate_img(self, img):
-        """
-        Add all currently active messages to the bottom of the image
-        :param img:  HxWx3 numpy array
-        """
-
-        self._prune_msgs()
-        if len(self._msgs) == 0:
-            return
-        msgs_height = np.sum([m['ascend'] + m['descend'] for m in self._msgs])
-        if len(self._msgs) > 1:
-            msgs_height += self._spacing * (len(self._msgs) - 1)
-
-        box_right = img.shape[1] - self._margin_px
-        box_bottom = img.shape[0] - self._margin_px
-        box_left = self._margin_px
-        box_top = img.shape[0] - self._margin_px * 3 - msgs_height
-
-        text_img = np.zeros((box_bottom - box_top, box_right - box_left, 3))
-        text_img[:, :, :] = np.array(self._bkg_color).reshape(1, 1, 3)
-
-        text_x = self._margin_px
-        text_y = self._margin_px
-        for l, msg in enumerate(self._msgs):
-            text_y += msg['ascend']
-            cv2.putText(text_img, msg['msg'], (text_x, text_y), self._font, msg['scale'], self._text_color,
-                        self._thickness)
-            text_y += msg['descend'] + self._spacing
-
-        if self._bkg_alpha is not None:
-            blend = (1.0 - self._bkg_alpha) * img[box_top:box_bottom, box_left:box_right,
-                                              :] + self._bkg_alpha * text_img
-            text_img = np.uint8(blend)
-        img[box_top:box_bottom, box_left:box_right, :3] = text_img
-
-
-def _test_status_msgs():  # interactive test
-    base_img = make_test_image((480, 640, 3), n_rects=100)
-
-    m = StatusMessages(img_shape=base_img.shape,
-                       text_color=[255, 255, 255],
-                       bkg_color=[255, 40, 0],
-                       bkg_alpha=.65441, spacing=5)
-    m.add_msg("This message should disappear after 5 seconds.", duration_sec=5.0)
-    m.add_msg("This message should disappear after 7 seconds and it's really long, so it should be smaller.",
-              duration_sec=7.0)
-    m.add_msg("This message should stay forever (q to quit).", duration_sec=0)
-    m.add_msg("This message should disappear after 10 seconds.", duration_sec=10.0)
-    while True:
-
-        frame = base_img.copy()
-        m.annotate_img(frame)
-        cv2.imshow("output", frame)
-        k = cv2.waitKey(1)
-        if k == ord('q'):
-            break
-    cv2.destroyAllWindows()
-
-
-if __name__ == "__main__":
-    _test_status_msgs()
->>>>>>> 046b2a86
+"""
+Utilities for adding text to images (uses cv2 drawing functions)
+"""
+
+import cv2
+import numpy as np
+import time
+
+
+def get_best_font_scale(text, font, thickness, max_width, max_font_scale=10.0, step=0.1):
+    """
+    Find the maximum font scale that fits text in given width.
+    :param text:  string
+    :param font: cv2 font
+    :param thickness:  cv2 value (irrelevant?)
+    :param max_width: pixels to fit text inside
+    :param max_font_scale: search no higher than this
+    :param step:  search with this step size
+    """
+    best_width = (0, 0)
+    for scale in np.arange(step, max_font_scale, step):
+        (width, _), _ = cv2.getTextSize(text, fontFace=font, fontScale=scale, thickness=thickness)
+        if width > max_width:
+            break
+        best_width = (width, scale) if (max_width > width > best_width[0]) else best_width
+    return best_width[1]
+
+
+def get_best_group_font_size(text_lines, *args, **kwargs):
+    sizes = [get_best_font_scale(line, *args, **kwargs) for line in text_lines]
+    return np.min(sizes)
+
+
+class StatusMessages(object):
+    """
+    Class to add text messages to the bottom of images/frames.
+    """
+
+    def __init__(self, img_shape, text_color, bkg_color, font=cv2.FONT_HERSHEY_SIMPLEX, bkg_alpha=0.6,
+                 line_type=cv2.LINE_AA,
+                 margin_px=10, max_font_scale=4, spacing=0):
+        """
+        :param img_shape:  lines will be added to images of this shape
+        :param text_color:  rgb tuple in 0, 255
+        :param bkg_color: rgb tuple
+        :param font: cv2 font
+        :param bkg_alpha: blend background into image float in (0, 1), or NONE for opaque (faster)
+        :param line_type: cv2 line type, for text drawing
+        :param margin_px: leave border between text and box, and box and image boundary (pixels)
+        :param max_font_scale:  float
+        :param spacing:  Pixels between lines of text
+        """
+        self._margin_px = margin_px
+        if np.array(img_shape).size > 3:
+            raise Exception("img_shape doesn't look like a list of dimensions")
+        self._img_shape = img_shape
+        self._text_color = text_color
+        self._bkg_color = bkg_color
+        self._bkg_alpha = bkg_alpha
+        self._spacing = spacing
+        self._font = font
+        self._line_type = line_type
+        self._max_font_scale = max_font_scale
+        self._img_shape = img_shape
+        self._msg_width = img_shape[1] - margin_px * 4
+        self._thickness = 1
+
+        # Stuff not recalculated every frame, only when messages change
+        self._font_scale = None
+        self._txt_img = None
+        self._txt_box = None
+        self._msgs = []
+
+    def add_msgs(self, msgs, name, *args, **kwargs):
+        for i, msg in enumerate(msgs):
+            msg_name = "%s_%i" % (name, i)
+            self.add_msg(msg, msg_name, *args, **kwargs)
+
+    def remove_msg(self, name):
+        self._msgs = [m for m in self._msgs if m['name'] != name]  # remove any old
+        self._txt_img = None  # reset
+
+    def add_msg(self, msg, name, duration_sec=0.0):
+        """
+        Add a message to the active list.
+        :param msg: string, the text to display
+        :param name:  name of message, will replace existing one.
+        :param duration_sec:  how long the message should stay up, or 0 for forever (until cleared)
+        """
+        self.remove_msg(name)
+        self._msgs.append({'msg': msg,
+                           'name': name,
+                           'start': time.time(),
+                           'duration_sec': duration_sec, })
+
+        self._txt_img = None  # reset
+
+    def _calc_font_scale(self):
+        lines = [m['msg'] for m in self._msgs]
+        font_scale = get_best_group_font_size(lines, self._font, self._thickness, self._msg_width, self._max_font_scale)
+        self._font_scale = font_scale if font_scale < self._max_font_scale else self._max_font_scale
+
+    def clear(self):
+        self._msgs = []
+        self._txt_img = None  # reset
+
+    def _prune_msgs(self):
+        """
+        Remove exired messages.
+        """
+        l = len(self._msgs)
+        self._msgs = [m for m in self._msgs if (m['duration_sec'] == 0 or
+                                                time.time() < m['start'] + m['duration_sec'])]
+        if len(self._msgs) < l:
+            self._txt_img = None  # reset
+
+    def annotate_img(self, img):
+        """
+        Add all currently active messages to the bottom of the image
+        :param img:  HxWx3 numpy array
+        """
+
+        self._prune_msgs()
+        if len(self._msgs) == 0:
+            return
+
+        if self._txt_img is None:
+            self._render_osd_image()
+
+        if self._bkg_alpha is not None:
+            blend = (1.0 - self._bkg_alpha) * img[self._txt_box['top']:self._txt_box['bottom'],
+                                              self._txt_box['left']:self._txt_box['right'], :] + \
+                    self._bkg_alpha * self._txt_img
+            text_img = np.uint8(blend)
+        else:
+            text_img = self._txt_img
+
+        img[self._txt_box['top']:self._txt_box['bottom'], \
+        self._txt_box['left']:self._txt_box['right'], :3] = text_img
+
+    def _render_osd_image(self):
+        text_dims = []
+        self._calc_font_scale()
+
+        for msg in self._msgs:
+            (width, ascend), descend = cv2.getTextSize(msg['msg'], fontFace=self._font,
+                                                       fontScale=self._font_scale, thickness=self._thickness)
+            text_dims.append({'ascend': ascend,
+                              'descend': descend,
+                              'width': width})
+
+        msgs_height = np.sum([m['ascend'] + m['descend'] for m in text_dims])
+        if len(self._msgs) > 1:
+            msgs_height += self._spacing * (len(self._msgs) - 1)
+        self._txt_box = {'right': self._img_shape[1] - self._margin_px,
+                         'bottom': self._img_shape[0] - self._margin_px,
+                         'left': self._margin_px,
+                         'top': self._img_shape[0] - self._margin_px * 3 - msgs_height}
+
+        text_img = np.zeros((self._txt_box['bottom'] - self._txt_box['top'],
+                             self._txt_box['right'] - self._txt_box['left'], 3))
+        text_img[:, :, :] = np.array(self._bkg_color).reshape(1, 1, 3)
+
+        text_x = self._margin_px
+        text_y = self._margin_px
+        for l, msg in enumerate(self._msgs):
+            text_y += text_dims[l]['ascend']
+            cv2.putText(text_img, msg['msg'], (text_x, text_y), self._font, self._font_scale, self._text_color,
+                        self._thickness)
+            text_y += text_dims[l]['descend'] + self._spacing
+        self._txt_img = text_img
